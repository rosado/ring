--- conflicted
+++ resolved
@@ -1,13 +1,8 @@
 (ns ring.middleware.cookies
   "Cookie manipulation."
-<<<<<<< HEAD
-  (:use [clojure.contrib.def :only (defvar-)])
-  (:require [clojure.contrib.java :as ju]))
-=======
   (:use [clojure.contrib.def :only (defvar-)]
         [clojure.contrib.java-utils :only (as-str)]
         ring.util.codec))
->>>>>>> c33cf825
 
 (defvar- re-token #"[!#$%&'*\-+.0-9A-Z\^_`a-z\|~]+"
   "HTTP token: 1*<any CHAR except CTLs or tspecials>. See RFC2068")
